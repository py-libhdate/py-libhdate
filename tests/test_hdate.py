--- conflicted
+++ resolved
@@ -1,9 +1,4 @@
-<<<<<<< HEAD
-"""Test HDate."""
-from __future__ import print_function
-=======
 """Test HDate objects."""
->>>>>>> a11fde05
 
 import datetime
 import random
@@ -63,11 +58,8 @@
 
 
 class TestHDate:
-<<<<<<< HEAD
-=======
     """Tests for the HDate object."""
 
->>>>>>> a11fde05
     @pytest.fixture
     def default_values(self):
         """Generate an HDate object for today's date."""
@@ -152,10 +144,7 @@
 
 
 class TestSpecialDays:
-<<<<<<< HEAD
-=======
     """Test HDate in terms of special days."""
->>>>>>> a11fde05
 
     NON_MOVING_HOLIDAYS = [
         ((1, 1), "rosh_hashana_i"),
@@ -443,10 +432,7 @@
 
 
 class TestHDateReading:
-<<<<<<< HEAD
-=======
     """Tests dealing with parshat hashavua."""
->>>>>>> a11fde05
 
     READINGS_FOR_YEAR_DIASPORA = [
         # שנים מעוברות
