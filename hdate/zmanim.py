"""
Jewish calendrical times for a given location. 

HDate calculates and generates a representation either in English or Hebrew
of the Jewish calendrical times for a given location
"""

import datetime as dt
import logging
import math
from typing import Optional, Union, cast

from hdate import htables
from hdate.date import HDate
from hdate.location import Location

try:
    import astral
    import astral.sun

    _USE_ASTRAL = True
except ImportError:
    _USE_ASTRAL = False

MAX_LATITUDE_ASTRAL = 50.0
_LOGGER = logging.getLogger(__name__)


class Zmanim:  # pylint: disable=too-many-instance-attributes
    """Return Jewish day times.

    The Zmanim class returns times for the specified day ONLY. If you wish to
    obtain times for the interval of a multi-day holiday for example, you need
    to use Zmanim in conjunction with some of the iterative properties of
    HDate. Also, Zmanim are reported regardless of the current time. So the
    havdalah value is constant if the current time is before or after it.
    The current time is only used to report the "issur_melacha_in_effect"
    property.
    """

    # pylint: disable=too-many-arguments, too-many-positional-arguments
    def __init__(
        self,
<<<<<<< HEAD
        date=dt.datetime.now(),
        location=Location(),
        lang='hebrew',
        candle_lighting_offset=18,
        havdalah_offset=0,
    ):
=======
        date: Union[dt.date, str, dt.datetime] = dt.datetime.now(),
        location: Location = Location(),
        hebrew: bool = True,
        candle_lighting_offset: int = 18,
        havdalah_offset: int = 0,
    ) -> None:
>>>>>>> 5c27ca7a
        """
        Initialize the Zmanim object.

        As the timezone is expected to be part of the location object, any
        tzinfo passed along is discarded. Essentially making the datetime
        object non-timezone aware.

        The time zone information is appended to the date received based on the
        location object. After which it is transformed to UTC for all internal
        calculations.
        """
        self.location = location
        self.lang = lang
        self.candle_lighting_offset = candle_lighting_offset
        self.havdalah_offset = havdalah_offset

        # If a non-timezone aware date is received, use timezone from location
        # to make it timezone aware and change to UTC for calculations.

        # If timezone aware is received as date, we expect it to match the
        # timezone specified by location, so it can be overridden and changed
        # to UTC for calculations as above.
        if isinstance(date, dt.datetime):
            _LOGGER.debug("Date input is of type datetime: %r", date)
            self.date = date.date()
            self.time = date.replace(tzinfo=None)
        elif isinstance(date, dt.date):
            _LOGGER.debug("Date input is of type date: %r", date)
            self.date = date
            self.time = dt.datetime.now()
        else:
            raise TypeError

        _LOGGER.debug("Resetting timezone to UTC for calculations")
        self.time = self.time.replace(
            tzinfo=cast(dt.tzinfo, location.timezone)
        ).astimezone(dt.timezone.utc)

        if _USE_ASTRAL and (abs(location.latitude) <= MAX_LATITUDE_ASTRAL):
            self.astral_observer = astral.Observer(
                latitude=self.location.latitude, longitude=self.location.longitude
            )
            self.astral_sun = astral.sun.sun(self.astral_observer, self.date)

<<<<<<< HEAD
    def __str__(self):
        """Return a string representation of Zmanim in the selected language."""
=======
    def __str__(self) -> str:
        """Return a Unicode representation of Zmanim."""
>>>>>>> 5c27ca7a
        return "\n".join(
            [
                f"{getattr(zman.description, self.lang)} - {self.zmanim[zman.zman].time()}"
                for zman in htables.ZMANIM
            ]
        )

<<<<<<< HEAD

    def __repr__(self):
        """Return a representation of Zmanim for programmatic use."""
        return (
            "Zmanim(date="
            f"{self.time.astimezone(self.location.timezone).replace(tzinfo=None)!r}, "
            f"location={self.location!r}, lang={self.lang!r})"
=======
    def __repr__(self) -> str:
        """Return a representation of Zmanim for programmatic use."""
        # As time zone information is not really reusable due to DST, when
        # creating a __repr__ of zmanim, we show a timezone naive datetime.
        _timezone = cast(dt.tzinfo, self.location.timezone)
        return (
            "Zmanim(date="
            f"{self.time.astimezone(_timezone).replace(tzinfo=None)!r},"
            f" location={self.location!r}, hebrew={self.hebrew})"
>>>>>>> 5c27ca7a
        )


    @property
    def utc_zmanim(self) -> dict[str, dt.datetime]:
        """Return a dictionary of the zmanim in UTC time format."""
        basetime = dt.datetime.combine(self.date, dt.time()).replace(
            tzinfo=dt.timezone.utc
        )
        _LOGGER.debug("Calculating UTC zmanim for %r", basetime)
        return {
            key: basetime + dt.timedelta(minutes=value)
            for key, value in self.get_utc_sun_time_full().items()
        }

    @property
    def zmanim(self) -> dict[str, dt.datetime]:
        """Return a dictionary of the zmanim the object represents."""
        return {
            key: value.astimezone(cast(dt.tzinfo, self.location.timezone))
            for key, value in self.utc_zmanim.items()
        }

    @property
    def candle_lighting(self) -> Optional[dt.datetime]:
        """Return the time for candle lighting, or None if not applicable."""
        today = HDate(gdate=self.date, diaspora=self.location.diaspora)
        tomorrow = HDate(
            gdate=self.date + dt.timedelta(days=1), diaspora=self.location.diaspora
        )

        # If today is a Yom Tov or Shabbat, and tomorrow is a Yom Tov or
        # Shabbat return the havdalah time as the candle lighting time.
        if (today.is_yom_tov or today.is_shabbat) and (
            tomorrow.is_yom_tov or tomorrow.is_shabbat
        ):
            return self._havdalah_datetime

        # Otherwise, if today is Friday or erev Yom Tov, return candle
        # lighting.
        if tomorrow.is_shabbat or tomorrow.is_yom_tov:
            return self.zmanim["sunset"] - dt.timedelta(
                minutes=self.candle_lighting_offset
            )
        return None

    @property
    def _havdalah_datetime(self) -> dt.datetime:
        """Compute the havdalah time based on settings."""
        if self.havdalah_offset == 0:
            return self.zmanim["three_stars"]
        # Otherwise, use the offset.
        return self.zmanim["sunset"] + dt.timedelta(minutes=self.havdalah_offset)

    @property
    def havdalah(self) -> Optional[dt.datetime]:
        """Return the time for havdalah, or None if not applicable.

        If havdalah_offset is 0, uses the time for three_stars. Otherwise,
        adds the offset to the time of sunset and uses that.
        If it's currently a multi-day YomTov, and the end of the stretch is
        after today, the havdalah value is defined to be None (to avoid
        misleading the user that melacha is permitted).
        """
        today = HDate(gdate=self.date, diaspora=self.location.diaspora)
        tomorrow = HDate(
            gdate=self.date + dt.timedelta(days=1), diaspora=self.location.diaspora
        )

        # If today is Yom Tov or Shabbat, and tomorrow is Yom Tov or Shabbat,
        # then there is no havdalah value for today. Technically, there is
        # havdalah mikodesh l'kodesh, but that is represented in the
        # candle_lighting value to avoid misuse of the havdalah API.
        if today.is_shabbat or today.is_yom_tov:
            if tomorrow.is_shabbat or tomorrow.is_yom_tov:
                return None
            return self._havdalah_datetime
        return None

    @property
    def issur_melacha_in_effect(self) -> bool:
        """At the given time, return whether issur melacha is in effect."""
        today = HDate(gdate=self.date, diaspora=self.location.diaspora)
        tomorrow = HDate(
            gdate=self.date + dt.timedelta(days=1), diaspora=self.location.diaspora
        )

        if (today.is_shabbat or today.is_yom_tov) and (
            tomorrow.is_shabbat or tomorrow.is_yom_tov
        ):
            return True
        if (
            (today.is_shabbat or today.is_yom_tov)
            and self.havdalah is not None
            and (self.time < self.havdalah)
        ):
            return True
        if (
            (tomorrow.is_shabbat or tomorrow.is_yom_tov)
            and self.candle_lighting is not None
            and (self.time >= self.candle_lighting)
        ):
            return True

        return False

    @property
    def erev_shabbat_chag(self) -> bool:
        """At the given time, return whether erev shabbat or chag"""
        today = HDate(gdate=self.date, diaspora=self.location.diaspora)
        tomorrow = HDate(
            gdate=self.date + dt.timedelta(days=1), diaspora=self.location.diaspora
        )

        if self.candle_lighting is None:  # No need to check further
            return False

        if (
            (tomorrow.is_shabbat or tomorrow.is_yom_tov)
            and (not today.is_shabbat and not today.is_yom_tov)
            and (self.time < self.candle_lighting)
        ):
            return True

        return False

    @property
    def motzei_shabbat_chag(self) -> bool:
        """At the given time, return whether motzei shabbat or chag"""
        today = HDate(gdate=self.date, diaspora=self.location.diaspora)
        tomorrow = HDate(
            gdate=self.date + dt.timedelta(days=1), diaspora=self.location.diaspora
        )
        if self.havdalah is None:  # If there's no havdala, no need to check further
            return False

        if (today.is_shabbat or today.is_yom_tov) and (
            tomorrow.is_shabbat or tomorrow.is_yom_tov
        ):
            return False
        if (today.is_shabbat or today.is_yom_tov) and (self.time > self.havdalah):
            return True

        return False

    def gday_of_year(self) -> int:
        """Return the number of days since January 1 of the given year."""
        return (self.date - dt.date(self.date.year, 1, 1)).days

    def _get_utc_sun_time_deg(self, deg: float) -> tuple[int, int]:
        """
        Return the times in minutes from 00:00 (utc) for a given sun altitude.

        This is done for a given sun altitude in sunrise `deg` degrees
        This function only works for altitudes sun really is.
        If the sun never gets to this altitude, the returned sunset and sunrise
        values will be negative. This can happen in low altitude when latitude
        is nearing the poles in winter times, the sun never goes very high in
        the sky there.

        Algorithm from
        http://www.srrb.noaa.gov/highlights/sunrise/calcdetails.html
        The low accuracy solar position equations are used.
        These routines are based on Jean Meeus's book Astronomical Algorithms.
        """
        gama = 0.0  # location of sun in yearly cycle in radians
        eqtime = 0.0  # difference betwen sun noon and clock noon
        decl = 0.0  # sun declanation
        hour_angle = 0.0  # solar hour angle
        sunrise_angle = math.pi * deg / 180.0  # sun angle at sunrise/set

        # get the day of year
        day_of_year = float(self.gday_of_year())

        # get radians of sun orbit around earth =)
        gama = 2.0 * math.pi * ((day_of_year - 1) / 365.0)

        # get the diff betwen suns clock and wall clock in minutes
        eqtime = 229.18 * (
            0.000075
            + 0.001868 * math.cos(gama)
            - 0.032077 * math.sin(gama)
            - 0.014615 * math.cos(2.0 * gama)
            - 0.040849 * math.sin(2.0 * gama)
        )

        # calculate suns declanation at the equater in radians
        decl = (
            0.006918
            - 0.399912 * math.cos(gama)
            + 0.070257 * math.sin(gama)
            - 0.006758 * math.cos(2.0 * gama)
            + 0.000907 * math.sin(2.0 * gama)
            - 0.002697 * math.cos(3.0 * gama)
            + 0.00148 * math.sin(3.0 * gama)
        )

        # we use radians, ratio is 2pi/360
        latitude = math.pi * self.location.latitude / 180.0

        # the sun real time diff from noon at sunset/rise in radians
        try:
            hour_angle = math.acos(
                math.cos(sunrise_angle) / (math.cos(latitude) * math.cos(decl))
                - math.tan(latitude) * math.tan(decl)
            )
        # check for too high altitudes and return negative values
        except ValueError:
            return -720, -720

        # we use minutes, ratio is 1440min/2pi
        hour_angle = 720.0 * hour_angle / math.pi

        # get sunset/rise times in utc wall clock in minutes from 00:00 time
        # sunrise / sunset
        longitude = self.location.longitude
        return (
            int(720.0 - 4.0 * longitude - hour_angle - eqtime),
            int(720.0 - 4.0 * longitude + hour_angle - eqtime),
        )

    def _datetime_to_minutes_offest(self, time: dt.datetime) -> int:
        """Return the time in minutes from 00:00 (utc) for a given time."""
        return (
            time.hour * 60
            + time.minute
            + (1 if time.second >= 30 else 0)
            + int((time.date() - self.date).total_seconds() // 60)
        )

    def _get_utc_time_of_transit(self, zenith: float, rising: bool) -> int:
        """Return the time in minutes from 00:00 (utc) for a given sun altitude."""
        return self._datetime_to_minutes_offest(
            astral.sun.time_of_transit(
                self.astral_observer,
                self.date,
                zenith,
                astral.SunDirection.RISING if rising else astral.SunDirection.SETTING,
            )
        )

    def get_utc_sun_time_full(self) -> dict[str, Union[int, float]]:
        """Return a list of Jewish times for the given location."""
        if (not _USE_ASTRAL) or (abs(self.location.latitude) > MAX_LATITUDE_ASTRAL):
            sunrise, sunset = self._get_utc_sun_time_deg(90.833)
            first_light, _ = self._get_utc_sun_time_deg(106.1)
            talit, _ = self._get_utc_sun_time_deg(101.0)
            _, first_stars = self._get_utc_sun_time_deg(96.0)
            _, three_stars = self._get_utc_sun_time_deg(98.5)
        else:
            sunrise = self._datetime_to_minutes_offest(self.astral_sun["sunrise"])
            sunset = self._datetime_to_minutes_offest(self.astral_sun["sunset"])
            first_light = self._get_utc_time_of_transit(106.1, True)
            talit = self._get_utc_time_of_transit(101.0, True)
            first_stars = self._get_utc_time_of_transit(96.0, False)
            three_stars = self._get_utc_time_of_transit(98.5, False)

        # shaa zmanit by gara, 1/12 of light time
        sun_hour = (sunset - sunrise) // 12
        midday = (sunset + sunrise) // 2
        mga_sunhour = (midday - first_light) / 6

        zmanim = {
            "sunrise": sunrise,
            "sunset": sunset,
            "sun_hour": sun_hour,
            "midday": midday,
            "first_light": first_light,
            "talit": talit,
            "first_stars": first_stars,
            "three_stars": three_stars,
            "plag_mincha": sunset - 1.25 * sun_hour,
            "stars_out": sunset + 18.0 * sun_hour / 60.0,
            "small_mincha": sunrise + 9.5 * sun_hour,
            "big_mincha": sunrise + 6.5 * sun_hour,
            "mga_end_shma": first_light + mga_sunhour * 3.0,
            "gra_end_shma": sunrise + sun_hour * 3.0,
            "mga_end_tfila": first_light + mga_sunhour * 4.0,
            "gra_end_tfila": sunrise + sun_hour * 4.0,
            "rabbeinu_tam": sunset + sun_hour * 1.2,
            "midnight": midday + 12 * 60.0,
        }

        return zmanim<|MERGE_RESOLUTION|>--- conflicted
+++ resolved
@@ -41,21 +41,12 @@
     # pylint: disable=too-many-arguments, too-many-positional-arguments
     def __init__(
         self,
-<<<<<<< HEAD
         date=dt.datetime.now(),
         location=Location(),
         lang='hebrew',
         candle_lighting_offset=18,
         havdalah_offset=0,
     ):
-=======
-        date: Union[dt.date, str, dt.datetime] = dt.datetime.now(),
-        location: Location = Location(),
-        hebrew: bool = True,
-        candle_lighting_offset: int = 18,
-        havdalah_offset: int = 0,
-    ) -> None:
->>>>>>> 5c27ca7a
         """
         Initialize the Zmanim object.
 
@@ -100,13 +91,8 @@
             )
             self.astral_sun = astral.sun.sun(self.astral_observer, self.date)
 
-<<<<<<< HEAD
     def __str__(self):
         """Return a string representation of Zmanim in the selected language."""
-=======
-    def __str__(self) -> str:
-        """Return a Unicode representation of Zmanim."""
->>>>>>> 5c27ca7a
         return "\n".join(
             [
                 f"{getattr(zman.description, self.lang)} - {self.zmanim[zman.zman].time()}"
@@ -114,7 +100,6 @@
             ]
         )
 
-<<<<<<< HEAD
 
     def __repr__(self):
         """Return a representation of Zmanim for programmatic use."""
@@ -122,17 +107,6 @@
             "Zmanim(date="
             f"{self.time.astimezone(self.location.timezone).replace(tzinfo=None)!r}, "
             f"location={self.location!r}, lang={self.lang!r})"
-=======
-    def __repr__(self) -> str:
-        """Return a representation of Zmanim for programmatic use."""
-        # As time zone information is not really reusable due to DST, when
-        # creating a __repr__ of zmanim, we show a timezone naive datetime.
-        _timezone = cast(dt.tzinfo, self.location.timezone)
-        return (
-            "Zmanim(date="
-            f"{self.time.astimezone(_timezone).replace(tzinfo=None)!r},"
-            f" location={self.location!r}, hebrew={self.hebrew})"
->>>>>>> 5c27ca7a
         )
 
 
