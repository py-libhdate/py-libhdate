"""
Jewish calendrical times for a given location.

HDate calculates and generates a representation either in English or Hebrew
of the Jewish calendrical times for a given location
"""
import datetime as dt
import logging
import math

import pytz

from hdate import htables
from hdate.common import BaseClass, Location
from hdate.date import HDate

try:
    import astral
    import astral.sun

    _USE_ASTRAL = True
except ImportError:
    _USE_ASTRAL = False


_LOGGER = logging.getLogger(__name__)


class Zmanim(BaseClass):  # pylint: disable=too-many-instance-attributes
    """Return Jewish day times.

    The Zmanim class returns times for the specified day ONLY. If you wish to
    obtain times for the interval of a multi-day holiday for example, you need
    to use Zmanim in conjunction with some of the iterative properties of
    HDate. Also, Zmanim are reported regardless of the current time. So the
    havdalah value is constant if the current time is before or after it.
    The current time is only used to report the "issur_melacha_in_effect"
    property.
    """

    # pylint: disable=too-many-arguments
    def __init__(
        self,
        date=dt.datetime.now(),
        location=Location(),
        hebrew=True,
        candle_lighting_offset=18,
        havdalah_offset=0,
    ):
        """
        Initialize the Zmanim object.

        As the timezone is expected to be part of the location object, any
        tzinfo passed along is discarded. Essentially making the datetime
        object non-timezone aware.

        The time zone information is appended to the date received based on the
        location object. After which it is transformed to UTC for all internal
        calculations.
        """
        self.location = location
        self.hebrew = hebrew
        self.candle_lighting_offset = candle_lighting_offset
        self.havdalah_offset = havdalah_offset

        # If a non-timezone aware date is received, use timezone from location
        # to make it timezone aware and change to UTC for calculations.

        # If timezone aware is received as date, we expect it to match the
        # timezone specified by location, so it can be overridden and changed
        # to UTC for calculations as above.
        if isinstance(date, dt.datetime):
            _LOGGER.debug("Date input is of type datetime: %r", date)
            self.date = date.date()
            self.time = date.replace(tzinfo=None)
        elif isinstance(date, dt.date):
            _LOGGER.debug("Date input is of type date: %r", date)
            self.date = date
            self.time = dt.datetime.now()
        else:
            raise TypeError

        _LOGGER.debug("Resetting timezone to UTC for calculations")
        self.time = location.timezone.localize(self.time).astimezone(pytz.utc)

        if _USE_ASTRAL:
            self.astral_observer = astral.Observer(
                latitude=self.location.latitude, longitude=self.location.longitude
            )
            self.astral_sun = astral.sun.sun(self.astral_observer, self.date)

    def __str__(self):
        """Return a Unicode representation of Zmanim."""
<<<<<<< HEAD
        return "".join(
            [
                "{} - {}\n".format(
                    zman.description[self.hebrew], self.zmanim[zman.zman].time()
                )
=======
        return "\n".join(
            [
                f"{zman.description[self.hebrew]} - {self.zmanim[zman.zman].time()}"
>>>>>>> a11fde05
                for zman in htables.ZMANIM
            ]
        )

    def __repr__(self):
        """Return a representation of Zmanim for programmatic use."""
        # As time zone information is not really reusable due to DST, when
        # creating a __repr__ of zmanim, we show a timezone naive datetime.
        return (
            "Zmanim(date="
            f"{self.time.astimezone(self.location.timezone).replace(tzinfo=None)!r},"
            f" location={self.location!r}, hebrew={self.hebrew})"
        )

    @property
    def utc_zmanim(self):
        """Return a dictionary of the zmanim in UTC time format."""
        basetime = dt.datetime.combine(self.date, dt.time()).replace(tzinfo=pytz.utc)
        _LOGGER.debug("Calculating UTC zmanim for %r", basetime)
        return {
            key: basetime + dt.timedelta(minutes=value)
            for key, value in self.get_utc_sun_time_full().items()
        }

    @property
    def zmanim(self):
        """Return a dictionary of the zmanim the object represents."""
        return {
            key: value.astimezone(self.location.timezone)
            for key, value in self.utc_zmanim.items()
        }

    @property
    def candle_lighting(self):
        """Return the time for candle lighting, or None if not applicable."""
        today = HDate(gdate=self.date, diaspora=self.location.diaspora)
        tomorrow = HDate(
            gdate=self.date + dt.timedelta(days=1), diaspora=self.location.diaspora
        )

        # If today is a Yom Tov or Shabbat, and tomorrow is a Yom Tov or
        # Shabbat return the havdalah time as the candle lighting time.
        if (today.is_yom_tov or today.is_shabbat) and (
            tomorrow.is_yom_tov or tomorrow.is_shabbat
        ):
            return self._havdalah_datetime

        # Otherwise, if today is Friday or erev Yom Tov, return candle
        # lighting.
        if tomorrow.is_shabbat or tomorrow.is_yom_tov:
            return self.zmanim["sunset"] - dt.timedelta(
                minutes=self.candle_lighting_offset
            )
        return None

    @property
    def _havdalah_datetime(self):
        """Compute the havdalah time based on settings."""
        if self.havdalah_offset == 0:
            return self.zmanim["three_stars"]
        # Otherwise, use the offset.
        return self.zmanim["sunset"] + dt.timedelta(minutes=self.havdalah_offset)

    @property
    def havdalah(self):
        """Return the time for havdalah, or None if not applicable.

        If havdalah_offset is 0, uses the time for three_stars. Otherwise,
        adds the offset to the time of sunset and uses that.
        If it's currently a multi-day YomTov, and the end of the stretch is
        after today, the havdalah value is defined to be None (to avoid
        misleading the user that melacha is permitted).
        """
        today = HDate(gdate=self.date, diaspora=self.location.diaspora)
        tomorrow = HDate(
            gdate=self.date + dt.timedelta(days=1), diaspora=self.location.diaspora
        )

        # If today is Yom Tov or Shabbat, and tomorrow is Yom Tov or Shabbat,
        # then there is no havdalah value for today. Technically, there is
        # havdalah mikodesh l'kodesh, but that is represented in the
        # candle_lighting value to avoid misuse of the havdalah API.
        if today.is_shabbat or today.is_yom_tov:
            if tomorrow.is_shabbat or tomorrow.is_yom_tov:
                return None
            return self._havdalah_datetime
        return None

    @property
    def issur_melacha_in_effect(self):
        """At the given time, return whether issur melacha is in effect."""
        today = HDate(gdate=self.date, diaspora=self.location.diaspora)
        tomorrow = HDate(
            gdate=self.date + dt.timedelta(days=1), diaspora=self.location.diaspora
        )

        if (today.is_shabbat or today.is_yom_tov) and (
            tomorrow.is_shabbat or tomorrow.is_yom_tov
        ):
            return True
        if (today.is_shabbat or today.is_yom_tov) and (self.time < self.havdalah):
            return True
        if (tomorrow.is_shabbat or tomorrow.is_yom_tov) and (
            self.time >= self.candle_lighting
        ):
            return True

        return False

    @property
    def erev_shabbat_chag(self):
        """At the given time, return whether erev shabbat or chag"""
        today = HDate(gdate=self.date, diaspora=self.location.diaspora)
        tomorrow = HDate(
            gdate=self.date + dt.timedelta(days=1), diaspora=self.location.diaspora
        )

        if (
            (tomorrow.is_shabbat or tomorrow.is_yom_tov)
            and (not today.is_shabbat and not today.is_yom_tov)
            and (self.time < self.candle_lighting)
        ):
            return True

        return False

    @property
    def motzei_shabbat_chag(self):
        """At the given time, return whether motzei shabbat or chag"""
        today = HDate(gdate=self.date, diaspora=self.location.diaspora)
        tomorrow = HDate(
            gdate=self.date + dt.timedelta(days=1), diaspora=self.location.diaspora
        )

        if (today.is_shabbat or today.is_yom_tov) and (
            tomorrow.is_shabbat or tomorrow.is_yom_tov
        ):
            return False
        if (today.is_shabbat or today.is_yom_tov) and (self.time > self.havdalah):
            return True

        return False

    def gday_of_year(self):
        """Return the number of days since January 1 of the given year."""
        return (self.date - dt.date(self.date.year, 1, 1)).days

    def _get_utc_sun_time_deg(self, deg):
        """
        Return the times in minutes from 00:00 (utc) for a given sun altitude.

        This is done for a given sun altitude in sunrise `deg` degrees
        This function only works for altitudes sun really is.
        If the sun never gets to this altitude, the returned sunset and sunrise
        values will be negative. This can happen in low altitude when latitude
        is nearing the poles in winter times, the sun never goes very high in
        the sky there.

        Algorithm from
        http://www.srrb.noaa.gov/highlights/sunrise/calcdetails.html
        The low accuracy solar position equations are used.
        These routines are based on Jean Meeus's book Astronomical Algorithms.
        """
        gama = 0  # location of sun in yearly cycle in radians
        eqtime = 0  # difference betwen sun noon and clock noon
        decl = 0  # sun declanation
        hour_angle = 0  # solar hour angle
        sunrise_angle = math.pi * deg / 180.0  # sun angle at sunrise/set

        # get the day of year
        day_of_year = self.gday_of_year()

        # get radians of sun orbit around earth =)
        gama = 2.0 * math.pi * ((day_of_year - 1) / 365.0)

        # get the diff betwen suns clock and wall clock in minutes
        eqtime = 229.18 * (
            0.000075
            + 0.001868 * math.cos(gama)
            - 0.032077 * math.sin(gama)
            - 0.014615 * math.cos(2.0 * gama)
            - 0.040849 * math.sin(2.0 * gama)
        )

        # calculate suns declanation at the equater in radians
        decl = (
            0.006918
            - 0.399912 * math.cos(gama)
            + 0.070257 * math.sin(gama)
            - 0.006758 * math.cos(2.0 * gama)
            + 0.000907 * math.sin(2.0 * gama)
            - 0.002697 * math.cos(3.0 * gama)
            + 0.00148 * math.sin(3.0 * gama)
        )

        # we use radians, ratio is 2pi/360
        latitude = math.pi * self.location.latitude / 180.0

        # the sun real time diff from noon at sunset/rise in radians
        try:
            hour_angle = math.acos(
                math.cos(sunrise_angle) / (math.cos(latitude) * math.cos(decl))
                - math.tan(latitude) * math.tan(decl)
            )
        # check for too high altitudes and return negative values
        except ValueError:
            return -720, -720

        # we use minutes, ratio is 1440min/2pi
        hour_angle = 720.0 * hour_angle / math.pi

        # get sunset/rise times in utc wall clock in minutes from 00:00 time
        # sunrise / sunset
        longitude = self.location.longitude
        return (
            int(720.0 - 4.0 * longitude - hour_angle - eqtime),
            int(720.0 - 4.0 * longitude + hour_angle - eqtime),
        )

    def _datetime_to_minutes_offest(self, time):
        """Return the time in minutes from 00:00 (utc) for a given time."""
        return (
            time.hour * 60
            + time.minute
            + (1 if time.second >= 30 else 0)
            + int((time.date() - self.date).total_seconds() // 60)
        )

    def _get_utc_time_of_transit(self, zenith, rising):
        """Return the time in minutes from 00:00 (utc) for a given sun altitude."""
        return self._datetime_to_minutes_offest(
            astral.sun.time_of_transit(
                self.astral_observer,
                self.date,
                zenith,
                astral.SunDirection.RISING if rising else astral.SunDirection.SETTING,
            )
        )

    def get_utc_sun_time_full(self):
        """Return a list of Jewish times for the given location."""
        if not _USE_ASTRAL:
            sunrise, sunset = self._get_utc_sun_time_deg(90.833)
            first_light, _ = self._get_utc_sun_time_deg(106.1)
            talit, _ = self._get_utc_sun_time_deg(101.0)
            _, first_stars = self._get_utc_sun_time_deg(96.0)
            _, three_stars = self._get_utc_sun_time_deg(98.5)
        else:
            sunrise = self._datetime_to_minutes_offest(self.astral_sun["sunrise"])
            sunset = self._datetime_to_minutes_offest(self.astral_sun["sunset"])
            first_light = self._get_utc_time_of_transit(106.1, True)
            talit = self._get_utc_time_of_transit(101.0, True)
            first_stars = self._get_utc_time_of_transit(96.0, False)
            three_stars = self._get_utc_time_of_transit(98.5, False)

        # shaa zmanit by gara, 1/12 of light time
        sun_hour = (sunset - sunrise) // 12
        midday = (sunset + sunrise) // 2
        mga_sunhour = (midday - first_light) / 6

        res = dict(
            sunrise=sunrise,
            sunset=sunset,
            sun_hour=sun_hour,
            midday=midday,
            first_light=first_light,
            talit=talit,
            first_stars=first_stars,
            three_stars=three_stars,
            plag_mincha=sunset - 1.25 * sun_hour,
            stars_out=sunset + 18.0 * sun_hour / 60.0,
            small_mincha=sunrise + 9.5 * sun_hour,
            big_mincha=sunrise + 6.5 * sun_hour,
            mga_end_shma=first_light + mga_sunhour * 3.0,
            gra_end_shma=sunrise + sun_hour * 3.0,
            mga_end_tfila=first_light + mga_sunhour * 4.0,
            gra_end_tfila=sunrise + sun_hour * 4.0,
            midnight=midday + 12 * 60.0,
        )
        return res<|MERGE_RESOLUTION|>--- conflicted
+++ resolved
@@ -91,17 +91,9 @@
 
     def __str__(self):
         """Return a Unicode representation of Zmanim."""
-<<<<<<< HEAD
-        return "".join(
-            [
-                "{} - {}\n".format(
-                    zman.description[self.hebrew], self.zmanim[zman.zman].time()
-                )
-=======
         return "\n".join(
             [
                 f"{zman.description[self.hebrew]} - {self.zmanim[zman.zman].time()}"
->>>>>>> a11fde05
                 for zman in htables.ZMANIM
             ]
         )
