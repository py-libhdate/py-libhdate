"""
Jewish calendrical date and times for a given location. 

HDate calculates and generates a representation either in English or Hebrew
of the Jewish calendrical date and times for a given location
"""

from __future__ import annotations

import datetime
import logging
from itertools import chain, product
<<<<<<< HEAD
from typing import List, Optional
=======
from typing import Any, Optional, Union, cast
>>>>>>> 5c27ca7a

from hdate import converters as conv
from hdate import htables
from hdate.hebrew_date import HebrewDate
<<<<<<< HEAD
from hdate.htables import HOLIDAY, DESC, HolidayTypes, Months
=======
from hdate.htables import HOLIDAY, MESECHTA, HolidayTypes, Months
>>>>>>> 5c27ca7a

_LOGGER = logging.getLogger(__name__)
# pylint: disable=too-many-public-methods

class HDate:
    """
    Hebrew date class.

    Supports converting from Gregorian and Julian to Hebrew date.
    """

    # Prefixes and strings for different languages
    DAY_PREFIXES = {'hebrew': 'יום ', 'english': '', 'french': ''}
    IN_PREFIXES = {'hebrew': 'ב', 'english': 'of ', 'french': ''}
    OMER_STRINGS = {'hebrew': 'בעומר', 'english': 'in the Omer', 'french': 'jour du Omer'}

    def __init__(
<<<<<<< HEAD
        self, gdate=datetime.date.today(), diaspora=False, lang='hebrew', heb_date=None
    ):
=======
        self,
        gdate: Union[datetime.date, datetime.datetime] = datetime.date.today(),
        diaspora: bool = False,
        hebrew: bool = True,
        heb_date: Optional[HebrewDate] = None,
    ) -> None:
>>>>>>> 5c27ca7a
        """Initialize the HDate object."""
        # Create private variables
        self._hdate: Optional[HebrewDate] = None
        self._gdate = None
        self._last_updated: Optional[str] = None

        # Assign values
        # Keep hdate after gdate assignment so as not to cause recursion error
        if heb_date is None:
            self.gdate = gdate
        else:
            self.hdate = heb_date
        self.lang = lang
        self.diaspora = diaspora
    
    def get_holiday_name(self):
        """Retrieve the holiday name based on the current language."""
        entries = self._holiday_entries()
        names = []
        for entry in entries:
            if self.lang == 'hebrew':
                names.append(entry.lang.hebrew.long)
            else:
                names.append(getattr(entry.lang, self.lang))
        return ", ".join(names)
    
    def get_number_repr(self, number, short=False):
        """Get the number representation based on the current language."""
        return hebrew_number(number, lang=self.lang, short=short)

    def get_month_name(self):
        """Return the month name in the selected language, handling leap years."""
        month = self.hdate.month
        is_leap = self.is_leap_year
        month_value = month.value

        # Adjust the month index for non-leap years
        if not is_leap:
            if month == Months.ADAR_II:
                # In non-leap years, Adar II is actually Adar
                month_value = Months.ADAR.value
            elif month.value > Months.ADAR.value:
                # Months after Adar II need to be adjusted down by one
                month_value -= 1

        # Adjust index for 0-based MONTHS tuple
        month_index = month_value - 1

        # Get the month name in the selected language
        month_lang = getattr(htables.MONTHS[month_index], self.lang)
        return month_lang

    def __str__(self) -> str:
        """Return a full Unicode representation of HDate."""
<<<<<<< HEAD
        # Get prefixes and strings based on language
        day_prefix = self.DAY_PREFIXES.get(self.lang, '')
        in_prefix = self.IN_PREFIXES.get(self.lang, '')

        # Get day name
        day_index = self.dow - 1  # Assuming dow is 1-based (Sunday=1)
        day_lang = getattr(htables.DAYS[day_index], self.lang)
        day_name = day_lang.long  # Use 'long' or 'short' as needed

        # Get day number representation
        day_number = self.get_number_repr(self.hdate.day)

        # Get month name
        month_name = self.get_month_name()

        # Get year number representation
        year_number = self.get_number_repr(self.hdate.year)

        result = f"{day_prefix}{day_name} {day_number} {in_prefix}{month_name} {year_number}"
=======
        _month = cast(Months, self.hdate.month)
        result = (
            f"{'יום ' if self.hebrew else ''}"
            f"{htables.DAYS[self.dow - 1][self.hebrew + 1][0]} "
            f"{hebrew_number(self.hdate.day, hebrew=self.hebrew)} "
            f"{'ב' if self.hebrew else ''}"
            f"{htables.MONTHS[_month.value - 1][self.hebrew + 1]} "
            f"{hebrew_number(self.hdate.year, hebrew=self.hebrew)}"
        )
>>>>>>> 5c27ca7a

        # Handle Omer day
        if 0 < self.omer_day < 50:
            omer_day_number = self.get_number_repr(self.omer_day)
            omer_string = self.OMER_STRINGS.get(self.lang, 'in the Omer')
            result = f"{result} {omer_day_number} {omer_string}"

        # Append holiday description if any
        if self.holiday_description:
            result = f"{result} {self.holiday_description}"
        return result

<<<<<<< HEAD

    def __repr__(self):
=======
    def __repr__(self) -> str:
>>>>>>> 5c27ca7a
        """Return a representation of HDate for programmatic use."""
        return (
            f"HDate(gdate={self.gdate!r}, diaspora={self.diaspora}, "
            f"lang={self.lang!r})"
        )

    def __lt__(self, other: "HDate") -> bool:
        """Implement the less-than operator."""
        assert isinstance(other, HDate)
        return bool(self.gdate < other.gdate)

    def __le__(self, other: "HDate") -> bool:
        """Implement the less-than or equal operator."""
        return not other < self

    def __gt__(self, other: "HDate") -> bool:
        """Implement the greater-than operator."""
        return other < self

    def __ge__(self, other: "HDate") -> bool:
        """Implement the greater than or equal operator."""
        return not self < other

    @property
    def hdate(self) -> HebrewDate:
        """Return the hebrew date."""
        if self._last_updated == "hdate":
            return cast(HebrewDate, self._hdate)
        return conv.jdn_to_hdate(self._jdn)

    @hdate.setter
    def hdate(self, date: Optional[Union[HebrewDate, datetime.date]]) -> None:
        """Set the dates of the HDate object based on a given Hebrew date."""
        # Sanity checks
        if date is None and isinstance(self.gdate, datetime.date):
            # Calculate the value since gdate has been set
            date = self.hdate

        if not isinstance(date, HebrewDate):
            raise TypeError(f"date: {date} is not of type HebrewDate")
        if not 0 < date.day < 31:
            raise ValueError(f"day ({date.day}) legal values are 1-31")

        self._last_updated = "hdate"
        self._hdate = date

    @property
    def gdate(self) -> datetime.date:
        """Return the Gregorian date for the given Hebrew date object."""
        if self._last_updated == "gdate":
            return cast(datetime.date, self._gdate)
        return conv.jdn_to_gdate(self._jdn)

    @gdate.setter
    def gdate(self, date: datetime.date) -> None:
        """Set the Gregorian date for the given Hebrew date object."""
        self._last_updated = "gdate"
        self._gdate = date

    @property
    def _jdn(self) -> int:
        """Return the Julian date number for the given date."""
        if self._last_updated == "gdate":
            return conv.gdate_to_jdn(self.gdate)
        return conv.hdate_to_jdn(self.hdate)
    
    @property
<<<<<<< HEAD
    def hebrew_date(self):
        """Return the Hebrew date string in the selected language."""
        day = self.get_number_repr(self.hdate.day)
        month = getattr(htables.MONTHS[self.hdate.month.value - 1], self.lang)
        year = self.get_number_repr(self.hdate.year)
        return f"{day} {month} {year}"
    @property
    def parasha(self):
        """Return the upcoming parasha in the selected language."""
        parasha_index = self.get_reading()
        parasha = getattr(htables.PARASHAOT[parasha_index], self.lang)
        return parasha

    @property
    def holiday_description(self) -> Optional[str]:
=======
    def hebrew_date(self) -> str:
        """Return the hebrew date string."""
        _month = cast(Months, self.hdate.month)
        return (
            f"{hebrew_number(self.hdate.day, hebrew=self.hebrew)} "  # Day
            f"{htables.MONTHS[_month.value - 1][self.hebrew + 1]} "  # Month
            f"{hebrew_number(self.hdate.year, hebrew=self.hebrew)}"  # Year
        )

    @property
    def parasha(self) -> str:
        """Return the upcoming parasha."""
        return cast(str, htables.PARASHAOT[self.get_reading()][self.hebrew + 1])

    @property
    def holiday_description(self) -> str:
>>>>>>> 5c27ca7a
        """
        Return the holiday description in the selected language.

        If none exists, will return None.
        """
        entries = self._holiday_entries()
        descriptions = []
        for entry in entries:
            # Access the language-specific description
            description_lang = getattr(entry.description, self.lang, None)
            if description_lang:
                # Check if it's a DESC namedtuple with 'long' and 'short' attributes
                if isinstance(description_lang, DESC):
                    descriptions.append(description_lang.long)
                else:
                    descriptions.append(description_lang)
        if descriptions:
            return ", ".join(descriptions)
        else:
            return None

    @property
    def is_shabbat(self) -> bool:
        """Return True if this date is Shabbat, specifically Saturday.

        Returns False on Friday because the HDate object has no notion of time.
        For more detailed nuance, use the Zmanim object.
        """
        return self.gdate.weekday() == 5

    @property
    def is_holiday(self) -> bool:
        """Return True if this date is a holiday (any kind)."""
        return self.holiday_type != HolidayTypes.UNKNOWN

    @property
    def is_yom_tov(self) -> bool:
        """Return True if this date is a Yom Tov."""
        return self.holiday_type == HolidayTypes.YOM_TOV

    @property
    def is_leap_year(self) -> bool:
        """Return True if this date's year is a leap year."""
        return self.hdate.year % 19 in [0, 3, 6, 8, 11, 14, 17]

    @property
<<<<<<< HEAD
    def holiday_type(self) -> List[HolidayTypes]:
        """Return a list of holiday types if they exist."""
        entries = self._holiday_entries()
        return [entry.type for entry in entries]

    @property
    def holiday_name(self) -> List[str]:
        """Return a list of holiday names for programmatic use."""
        entries = self._holiday_entries()
        return [entry.name for entry in entries]

    def _holiday_entries(self) -> List[HOLIDAY]:
        """Return the abstract holiday information from the holidays table."""
        holidays_list = self.get_holidays_for_year()
        entries = [
=======
    def holiday_type(self) -> Union[HolidayTypes, str, list[HolidayTypes]]:
        """Return the holiday type if exists."""
        entries = self._holiday_entries()
        if len(entries) > 1:
            return [entry.type for entry in entries]
        if len(entries) == 1:
            return cast(HolidayTypes, entries[0].type)
        return ""

    @property
    def holiday_name(self) -> Union[str, list[str]]:
        """Return the holiday name which is good for programmatic use."""
        entries = self._holiday_entries()
        if len(entries) > 1:
            return [entry.name for entry in entries]
        if len(entries) == 1:
            return cast(str, entries[0].name)
        return ""

    def _holiday_entries(self) -> list[Union[HOLIDAY, Any]]:
        """Return the abstract holiday information from holidays table."""
        _holidays_list = self.get_holidays_for_year()
        holidays_list = [
>>>>>>> 5c27ca7a
            holiday
            for holiday, holiday_hdate in _holidays_list
            if holiday_hdate.hdate == self.hdate
        ]
        return entries

    def short_kislev(self) -> bool:
        """Return whether this year has a short Kislev or not."""
        return self.year_size() in [353, 383]

    def long_cheshvan(self) -> bool:
        """Return whether this year has a long Cheshvan or not."""
        return self.year_size() in [355, 385]

    @property
    def dow(self) -> int:
        """Return Hebrew day of week Sunday = 1, Saturday = 7."""
        # datetime weekday maps Monday->0, Sunday->6; this remaps to Sunday->1.
        return self.gdate.weekday() + 2 if self.gdate.weekday() != 6 else 1

    def year_size(self) -> int:
        """Return the size of the given Hebrew year."""
        return conv.get_size_of_hebrew_year(self.hdate.year)

    def rosh_hashana_dow(self) -> int:
        """Return the Hebrew day of week for Rosh Hashana."""
        jdn = conv.hdate_to_jdn(HebrewDate(self.hdate.year, Months.TISHREI, 1))
        return (jdn + 1) % 7 + 1

    def pesach_dow(self) -> int:
        """Return the first day of week for Pesach."""
        jdn = conv.hdate_to_jdn(HebrewDate(self.hdate.year, Months.NISAN, 15))
        return (jdn + 1) % 7 + 1

    @property
    def omer_day(self) -> int:
        """Return the day of the Omer."""
        first_omer_day = HebrewDate(self.hdate.year, Months.NISAN, 16)
        omer_day = self._jdn - conv.hdate_to_jdn(first_omer_day) + 1
        if not 0 < omer_day < 50:
            return 0
        return omer_day

    @property
    def daf_yomi_repr(self) -> tuple[MESECHTA, int]:
        """Return a tuple of mesechta and daf."""
        days_since_start_cycle_11 = (self.gdate - htables.DAF_YOMI_CYCLE_11_START).days
        page_number = days_since_start_cycle_11 % (htables.DAF_YOMI_TOTAL_PAGES)
        for mesechta in htables.DAF_YOMI_MESECHTOS:
            if page_number >= mesechta.pages:
                page_number -= mesechta.pages
            else:
                break
        daf_number = page_number + 2
        return mesechta, daf_number

    @property
<<<<<<< HEAD
    def daf_yomi(self):
        """Return a string representation of the daf yomi in the selected language."""
=======
    def daf_yomi(self) -> str:
        """Return a string representation of the daf yomi."""
>>>>>>> 5c27ca7a
        mesechta, daf_number = self.daf_yomi_repr
        mesechta_name = getattr(mesechta.name, self.lang)
        daf = self.get_number_repr(daf_number)
        return f"{mesechta_name} {daf}"

    @property
    def next_day(self) -> "HDate":
        """Return the HDate for the next day."""
        return HDate(self.gdate + datetime.timedelta(1), self.diaspora, self.lang)


    @property
    def previous_day(self) -> "HDate":
        """Return the HDate for the previous day."""
        return HDate(self.gdate + datetime.timedelta(-1), self.diaspora, self.lang)

    @property
    def upcoming_shabbat(self) -> "HDate":
        """Return the HDate for either the upcoming or current Shabbat.

        If it is currently Shabbat, returns the HDate of the Saturday.
        """
        if self.is_shabbat:
            return self
        # If it's Sunday, fast forward to the next Shabbat.
        saturday = self.gdate + datetime.timedelta((12 - self.gdate.weekday()) % 7)
        return HDate(saturday, diaspora=self.diaspora, lang=self.lang)

    @property
    def upcoming_shabbat_or_yom_tov(self) -> "HDate":
        """Return the HDate for the upcoming or current Shabbat or Yom Tov.

        If it is currently Shabbat, returns the HDate of the Saturday.
        If it is currently Yom Tov, returns the HDate of the first day
        (rather than "leil" Yom Tov). To access Leil Yom Tov, use
        upcoming_shabbat_or_yom_tov.previous_day.
        """
        if self.is_shabbat or self.is_yom_tov:
            return self

        if self.upcoming_yom_tov < self.upcoming_shabbat:
            return self.upcoming_yom_tov
        return self.upcoming_shabbat

    @property
    def first_day(self) -> "HDate":
        """Return the first day of Yom Tov or Shabbat.

        This is useful for three-day holidays, for example: it will return the
        first in a string of Yom Tov + Shabbat.
        If this HDate is Shabbat followed by no Yom Tov, returns the Saturday.
        If this HDate is neither Yom Tov, nor Shabbat, this just returns
        itself.
        """
        day_iter = self
        while day_iter.previous_day.is_yom_tov or day_iter.previous_day.is_shabbat:
            day_iter = day_iter.previous_day
        return day_iter

    @property
    def last_day(self) -> "HDate":
        """Return the last day of Yom Tov or Shabbat.

        This is useful for three-day holidays, for example: it will return the
        last in a string of Yom Tov + Shabbat.
        If this HDate is Shabbat followed by no Yom Tov, returns the Saturday.
        If this HDate is neither Yom Tov, nor Shabbat, this just returns
        itself.
        """
        day_iter = self
        while day_iter.next_day.is_yom_tov or day_iter.next_day.is_shabbat:
            day_iter = day_iter.next_day
        return day_iter

    def get_holidays_for_year(
        self, types: Optional[list[HolidayTypes]] = None
    ) -> list[tuple[HOLIDAY, HDate]]:
        """Get all the actual holiday days for a given HDate's year.

        If specified, use the list of types to limit the holidays returned.
        """
        _LOGGER.debug("Looking up holidays of types %s", types)
        # Filter any non-related holidays depending on Israel/Diaspora only
        _holidays_list = [
            holiday
            for holiday in htables.HOLIDAYS
            if (holiday.israel_diaspora == "")
            or (holiday.israel_diaspora == "ISRAEL" and not self.diaspora)
            or (holiday.israel_diaspora == "DIASPORA" and self.diaspora)
        ]

        if types:
            # Filter non-matching holiday types.
            _holidays_list = [
                holiday for holiday in _holidays_list if holiday.type in types
            ]

        _LOGGER.debug(
            "Holidays after filters have been applied: %s",
            [holiday.name for holiday in _holidays_list],
        )

        def holiday_dates_cross_product(
            holiday: HOLIDAY,
        ) -> product[tuple[int, Months]]:
            """Given a (days, months) pair, compute the cross product.

            If days and/or months are singletons, they are converted to a list.
            """
            return product(
                *([x] if isinstance(x, (int, Months)) else x for x in holiday.date)
            )

        # Compute out every actual Hebrew date on which a holiday falls for
        # this year by exploding out the possible days for each holiday.
        _holidays_list_1 = [
            (
                holiday,
                HDate(
                    heb_date=HebrewDate(
                        self.hdate.year, date_instance[1], date_instance[0]
                    ),
                    diaspora=self.diaspora,
                    lang=self.lang,
                ),
            )
            for holiday in _holidays_list
            for date_instance in holiday_dates_cross_product(holiday)
            if len(holiday.date) >= 2
        ]
        # Filter any special cases defined by True/False functions
        holidays_list = [
            (holiday, date)
            for (holiday, date) in _holidays_list_1
            if all(func(date) for func in holiday.date_functions_list)
        ]
        return holidays_list

    @property
    def upcoming_yom_tov(self) -> "HDate":
        """Find the next upcoming yom tov (i.e. no-melacha holiday).

        If it is currently the day of yom tov (irrespective of zmanim), returns
        that yom tov.
        """
        if self.is_yom_tov:
            return self
        this_year = self.get_holidays_for_year([HolidayTypes.YOM_TOV])
        next_rosh_hashana = HDate(
            heb_date=HebrewDate(self.hdate.year + 1, Months.TISHREI, 1),
            diaspora=self.diaspora,
            lang=self.lang,
        )
        next_year = next_rosh_hashana.get_holidays_for_year([HolidayTypes.YOM_TOV])

        # Filter anything that's past.
        holidays_list = [
            holiday_hdate
            for _, holiday_hdate in chain(this_year, next_year)
            if holiday_hdate >= self
        ]

        holidays_list.sort(key=lambda h: h.gdate)

        return holidays_list[0]

    def get_reading(self) -> int:
        """Return number of hebrew parasha."""
        _year_type = (self.year_size() % 10) - 3
        year_type = (
            self.diaspora * 1000
            + self.rosh_hashana_dow() * 100
            + _year_type * 10
            + self.pesach_dow()
        )

        _LOGGER.debug("Year type: %d", year_type)

        # Number of days since rosh hashana
        rosh_hashana = HebrewDate(self.hdate.year, Months.TISHREI, 1)
        days = self._jdn - conv.hdate_to_jdn(rosh_hashana)
        # Number of weeks since rosh hashana
        weeks = (days + self.rosh_hashana_dow() - 1) // 7
        _LOGGER.debug("Since Rosh Hashana - Days: %d, Weeks %d", days, weeks)

        # If it's currently Simchat Torah, return VeZot Haberacha.
        if weeks == 3:
            if (
                days <= 22
                and self.diaspora
                and self.dow != 7
                or days <= 21
                and not self.diaspora
            ):
                return 54

        # Special case for Simchat Torah in diaspora.
        if weeks == 4 and days == 22 and self.diaspora:
            return 54

        # Return the indexes for the readings of the given year
        def unpack_readings(readings: list[Union[int, list[int]]]) -> list[int]:
            return list(chain(*([x] if isinstance(x, int) else x for x in readings)))

        reading_for_year = htables.READINGS[year_type]
        readings = unpack_readings(reading_for_year)
        # Maybe recompute the year type based on the upcoming shabbat.
        # This avoids an edge case where today is before Rosh Hashana but
        # Shabbat is in a new year afterwards.
        if (
            weeks >= len(readings)
            and self.hdate.year < self.upcoming_shabbat.hdate.year
        ):
            return self.upcoming_shabbat.get_reading()
        return readings[weeks]


<<<<<<< HEAD
def hebrew_number(num, lang='hebrew', short=False):
    """Return the number representation in the specified language.

    For 'hebrew', return the Hebrew numeral representation.
    For other languages, return the number as a string.
    """
    if lang != 'hebrew':
=======
def hebrew_number(num: int, hebrew: bool = True, short: bool = False) -> str:
    """Return "Gimatria" number."""
    if not hebrew:
>>>>>>> 5c27ca7a
        return str(num)
    if not 0 < num < 10000:
        raise ValueError(f"num must be between 1 to 9999, got: {num}")
    hstring = ""
    # Handle thousands
    if num >= 1000:
        thousands = num // 1000
        hstring += htables.DIGITS[0][thousands] + "'"
        num = num % 1000
    # Handle hundreds
    hundreds = [400, 300, 200, 100]
    for value in hundreds:
        while num >= value:
            hstring += htables.DIGITS[2][value]
            num -= value
    # Handle tens
    if num >= 10:
        # Special cases for 15 and 16 to avoid sacred names
        if num == 15:
            hstring += htables.DIGITS[0][9] + htables.DIGITS[0][6]  # ט"ו
            num = 0
        elif num == 16:
            hstring += htables.DIGITS[0][9] + htables.DIGITS[0][7]  # ט"ז
            num = 0
        else:
            tens_value = (num // 10) * 10
            hstring += htables.DIGITS[1][tens_value]
            num = num % 10
    # Handle ones
    if num > 0:
        hstring += htables.DIGITS[0][num]
    # Add geresh or gershayim
    if not short:
        if len(hstring) == 1:
            hstring += "'"
        elif len(hstring) > 1:
            hstring = hstring[:-1] + '"' + hstring[-1]
    return hstring


<<<<<<< HEAD

def get_omer_string(omer, lang='hebrew'):
    """Return a string representing the count of the Omer in the specified language."""
=======
def get_omer_string(omer: int) -> str:  # pylint: disable=too-many-branches
    """Return a string representing the count of the Omer."""
    tens = ["", "עשרה", "עשרים", "שלושים", "ארבעים"]
    ones = [
        "",
        "אחד",
        "שנים",
        "שלושה",
        "ארבעה",
        "חמשה",
        "ששה",
        "שבעה",
        "שמונה",
        "תשעה",
    ]
>>>>>>> 5c27ca7a
    if not 0 < omer < 50:
        raise ValueError(f"Invalid Omer day: {omer}")

    if lang == 'hebrew':
        tens = ["", "עשרה", "עשרים", "שלושים", "ארבעים"]
        ones = ["", "אחד", "שניים", "שלושה", "ארבעה", "חמישה", "שישה", "שבעה", "שמונה", "תשעה"]
        omer_string = "היום "
        ten = omer // 10
        one = omer % 10

        if 10 < omer < 20:
            omer_string += ones[one] + " עשר"
        elif omer >= 20:
            if one != 0:
                omer_string += ones[one] + " ו"
            omer_string += tens[ten]
        else:
            omer_string += ones[omer]

        omer_string += " יום"
        # Add weeks and days
        weeks = omer // 7
        days = omer % 7
        if weeks > 0:
            omer_string += f", שהם {hebrew_number(weeks)} שבוע"
            if weeks > 1:
                omer_string += "ות"
            if days > 0:
                omer_string += f" ו-{hebrew_number(days)} יום"
        omer_string += " לעומר"
    elif lang == 'english':
        ones = ["", "one", "two", "three", "four", "five", "six", "seven", "eight", "nine"]
        teens = ["ten", "eleven", "twelve", "thirteen", "fourteen", "fifteen", "sixteen",
                 "seventeen", "eighteen", "nineteen"]
        tens = ["", "", "twenty", "thirty", "forty"]
        omer_string = "Today is "
        if omer < 10:
            omer_string += ones[omer]
        elif 10 <= omer < 20:
            omer_string += teens[omer - 10]
        else:
            ten = omer // 10
            one = omer % 10
            omer_string += tens[ten]
            if one != 0:
                omer_string += "-" + ones[one]
        omer_string += " day"
        if omer != 1:
            omer_string += "s"
        omer_string += " of the Omer"
        # Add weeks and days
        weeks = omer // 7
        days = omer % 7
        if weeks > 0:
            omer_string += f", which is {weeks} week"
            if weeks != 1:
                omer_string += "s"
            if days > 0:
                omer_string += f" and {days} day"
                if days != 1:
                    omer_string += "s"
        omer_string += "."
    elif lang == 'french':
        ones = ["", "un", "deux", "trois", "quatre", "cinq", "six", "sept", "huit", "neuf"]
        teens = ["dix", "onze", "douze", "treize", "quatorze", "quinze", "seize",
                 "dix-sept", "dix-huit", "dix-neuf"]
        tens = ["", "", "vingt", "trente", "quarante"]
        omer_string = "Aujourd'hui c'est le "
        if one == 1 and ten > 1:
            omer_string += tens[ten] + " et un"
        else:
            omer_string += tens[ten]
            if one != 0:
                omer_string += "-" + ones[one]
        if omer < 10:
            omer_string += ones[omer]
        elif 10 <= omer < 20:
            omer_string += teens[omer - 10]
        else:
            ten = omer // 10
            one = omer % 10
            omer_string += tens[ten]
            if one != 0:
                omer_string += "-" + ones[one]
        omer_string += "ième jour de l'Omer"
        # Add weeks and days
        weeks = omer // 7
        days = omer % 7
        if weeks > 0:
            omer_string += f", ce qui fait {weeks} semaine"
            if weeks != 1:
                omer_string += "s"
            if days > 0:
                omer_string += f" et {days} jour"
                if days != 1:
                    omer_string += "s"
        omer_string += "."
    else:
        # Default to English if language is not recognized
        omer_string = f"Today is day {omer} of the Omer."
    return omer_string
<|MERGE_RESOLUTION|>--- conflicted
+++ resolved
@@ -10,20 +10,12 @@
 import datetime
 import logging
 from itertools import chain, product
-<<<<<<< HEAD
 from typing import List, Optional
-=======
-from typing import Any, Optional, Union, cast
->>>>>>> 5c27ca7a
 
 from hdate import converters as conv
 from hdate import htables
 from hdate.hebrew_date import HebrewDate
-<<<<<<< HEAD
 from hdate.htables import HOLIDAY, DESC, HolidayTypes, Months
-=======
-from hdate.htables import HOLIDAY, MESECHTA, HolidayTypes, Months
->>>>>>> 5c27ca7a
 
 _LOGGER = logging.getLogger(__name__)
 # pylint: disable=too-many-public-methods
@@ -41,17 +33,8 @@
     OMER_STRINGS = {'hebrew': 'בעומר', 'english': 'in the Omer', 'french': 'jour du Omer'}
 
     def __init__(
-<<<<<<< HEAD
         self, gdate=datetime.date.today(), diaspora=False, lang='hebrew', heb_date=None
     ):
-=======
-        self,
-        gdate: Union[datetime.date, datetime.datetime] = datetime.date.today(),
-        diaspora: bool = False,
-        hebrew: bool = True,
-        heb_date: Optional[HebrewDate] = None,
-    ) -> None:
->>>>>>> 5c27ca7a
         """Initialize the HDate object."""
         # Create private variables
         self._hdate: Optional[HebrewDate] = None
@@ -104,9 +87,8 @@
         month_lang = getattr(htables.MONTHS[month_index], self.lang)
         return month_lang
 
-    def __str__(self) -> str:
+    def __str__(self):
         """Return a full Unicode representation of HDate."""
-<<<<<<< HEAD
         # Get prefixes and strings based on language
         day_prefix = self.DAY_PREFIXES.get(self.lang, '')
         in_prefix = self.IN_PREFIXES.get(self.lang, '')
@@ -126,17 +108,6 @@
         year_number = self.get_number_repr(self.hdate.year)
 
         result = f"{day_prefix}{day_name} {day_number} {in_prefix}{month_name} {year_number}"
-=======
-        _month = cast(Months, self.hdate.month)
-        result = (
-            f"{'יום ' if self.hebrew else ''}"
-            f"{htables.DAYS[self.dow - 1][self.hebrew + 1][0]} "
-            f"{hebrew_number(self.hdate.day, hebrew=self.hebrew)} "
-            f"{'ב' if self.hebrew else ''}"
-            f"{htables.MONTHS[_month.value - 1][self.hebrew + 1]} "
-            f"{hebrew_number(self.hdate.year, hebrew=self.hebrew)}"
-        )
->>>>>>> 5c27ca7a
 
         # Handle Omer day
         if 0 < self.omer_day < 50:
@@ -149,12 +120,8 @@
             result = f"{result} {self.holiday_description}"
         return result
 
-<<<<<<< HEAD
 
     def __repr__(self):
-=======
-    def __repr__(self) -> str:
->>>>>>> 5c27ca7a
         """Return a representation of HDate for programmatic use."""
         return (
             f"HDate(gdate={self.gdate!r}, diaspora={self.diaspora}, "
@@ -222,7 +189,6 @@
         return conv.hdate_to_jdn(self.hdate)
     
     @property
-<<<<<<< HEAD
     def hebrew_date(self):
         """Return the Hebrew date string in the selected language."""
         day = self.get_number_repr(self.hdate.day)
@@ -238,24 +204,6 @@
 
     @property
     def holiday_description(self) -> Optional[str]:
-=======
-    def hebrew_date(self) -> str:
-        """Return the hebrew date string."""
-        _month = cast(Months, self.hdate.month)
-        return (
-            f"{hebrew_number(self.hdate.day, hebrew=self.hebrew)} "  # Day
-            f"{htables.MONTHS[_month.value - 1][self.hebrew + 1]} "  # Month
-            f"{hebrew_number(self.hdate.year, hebrew=self.hebrew)}"  # Year
-        )
-
-    @property
-    def parasha(self) -> str:
-        """Return the upcoming parasha."""
-        return cast(str, htables.PARASHAOT[self.get_reading()][self.hebrew + 1])
-
-    @property
-    def holiday_description(self) -> str:
->>>>>>> 5c27ca7a
         """
         Return the holiday description in the selected language.
 
@@ -302,7 +250,6 @@
         return self.hdate.year % 19 in [0, 3, 6, 8, 11, 14, 17]
 
     @property
-<<<<<<< HEAD
     def holiday_type(self) -> List[HolidayTypes]:
         """Return a list of holiday types if they exist."""
         entries = self._holiday_entries()
@@ -318,38 +265,13 @@
         """Return the abstract holiday information from the holidays table."""
         holidays_list = self.get_holidays_for_year()
         entries = [
-=======
-    def holiday_type(self) -> Union[HolidayTypes, str, list[HolidayTypes]]:
-        """Return the holiday type if exists."""
-        entries = self._holiday_entries()
-        if len(entries) > 1:
-            return [entry.type for entry in entries]
-        if len(entries) == 1:
-            return cast(HolidayTypes, entries[0].type)
-        return ""
-
-    @property
-    def holiday_name(self) -> Union[str, list[str]]:
-        """Return the holiday name which is good for programmatic use."""
-        entries = self._holiday_entries()
-        if len(entries) > 1:
-            return [entry.name for entry in entries]
-        if len(entries) == 1:
-            return cast(str, entries[0].name)
-        return ""
-
-    def _holiday_entries(self) -> list[Union[HOLIDAY, Any]]:
-        """Return the abstract holiday information from holidays table."""
-        _holidays_list = self.get_holidays_for_year()
-        holidays_list = [
->>>>>>> 5c27ca7a
             holiday
             for holiday, holiday_hdate in _holidays_list
             if holiday_hdate.hdate == self.hdate
         ]
         return entries
 
-    def short_kislev(self) -> bool:
+    def short_kislev(self):
         """Return whether this year has a short Kislev or not."""
         return self.year_size() in [353, 383]
 
@@ -400,13 +322,8 @@
         return mesechta, daf_number
 
     @property
-<<<<<<< HEAD
     def daf_yomi(self):
         """Return a string representation of the daf yomi in the selected language."""
-=======
-    def daf_yomi(self) -> str:
-        """Return a string representation of the daf yomi."""
->>>>>>> 5c27ca7a
         mesechta, daf_number = self.daf_yomi_repr
         mesechta_name = getattr(mesechta.name, self.lang)
         daf = self.get_number_repr(daf_number)
@@ -624,7 +541,6 @@
         return readings[weeks]
 
 
-<<<<<<< HEAD
 def hebrew_number(num, lang='hebrew', short=False):
     """Return the number representation in the specified language.
 
@@ -632,11 +548,6 @@
     For other languages, return the number as a string.
     """
     if lang != 'hebrew':
-=======
-def hebrew_number(num: int, hebrew: bool = True, short: bool = False) -> str:
-    """Return "Gimatria" number."""
-    if not hebrew:
->>>>>>> 5c27ca7a
         return str(num)
     if not 0 < num < 10000:
         raise ValueError(f"num must be between 1 to 9999, got: {num}")
@@ -677,27 +588,9 @@
     return hstring
 
 
-<<<<<<< HEAD
 
 def get_omer_string(omer, lang='hebrew'):
     """Return a string representing the count of the Omer in the specified language."""
-=======
-def get_omer_string(omer: int) -> str:  # pylint: disable=too-many-branches
-    """Return a string representing the count of the Omer."""
-    tens = ["", "עשרה", "עשרים", "שלושים", "ארבעים"]
-    ones = [
-        "",
-        "אחד",
-        "שנים",
-        "שלושה",
-        "ארבעה",
-        "חמשה",
-        "ששה",
-        "שבעה",
-        "שמונה",
-        "תשעה",
-    ]
->>>>>>> 5c27ca7a
     if not 0 < omer < 50:
         raise ValueError(f"Invalid Omer day: {omer}")
 
