"""
Jewish calendrical date and times for a given location.

HDate calculates and generates a representation either in English or Hebrew
of the Jewish calendrical date and times for a given location
"""
import datetime
import logging
from itertools import chain, product

from hdate import converters as conv
from hdate import htables
from hdate.common import BaseClass, HebrewDate
from hdate.htables import HolidayTypes, Months

_LOGGER = logging.getLogger(__name__)
# pylint: disable=too-many-public-methods


class HDate(BaseClass):
    """
    Hebrew date class.

    Supports converting from Gregorian and Julian to Hebrew date.
    """

    def __init__(
        self, gdate=datetime.date.today(), diaspora=False, hebrew=True, heb_date=None
    ):
        """Initialize the HDate object."""
        # Create private variables
        self._hdate = None
        self._gdate = None
        self._last_updated = None

        # Assign values
        # Keep hdate after gdate assignment so as not to cause recursion error
        if heb_date is None:
            self.gdate = gdate
            self.hdate = None
        else:
            self.gdate = None
            self.hdate = heb_date
        self.hebrew = hebrew
        self.diaspora = diaspora

    def __str__(self):
        """Return a full Unicode representation of HDate."""
<<<<<<< HEAD
        result = "{}{} {} {}{} {}".format(
            "יום " if self.hebrew else "",
            htables.DAYS[self.dow - 1][self.hebrew][0],
            hebrew_number(self.hdate.day, hebrew=self.hebrew),
            "ב" if self.hebrew else "",
            htables.MONTHS[self.hdate.month.value - 1][self.hebrew],
            hebrew_number(self.hdate.year, hebrew=self.hebrew),
        )

        if 0 < self.omer_day < 50:
            result += " " + hebrew_number(self.omer_day, hebrew=self.hebrew)
            result += " " + "בעומר" if self.hebrew else " in the Omer"

        if self.holiday_description:
            result += " " + self.holiday_description
=======
        result = (
            f"{'יום ' if self.hebrew else ''}"
            f"{htables.DAYS[self.dow - 1][self.hebrew][0]} "
            f"{hebrew_number(self.hdate.day, hebrew=self.hebrew)} "
            f"{'ב' if self.hebrew else ''}"
            f"{htables.MONTHS[self.hdate.month.value - 1][self.hebrew]} "
            f"{hebrew_number(self.hdate.year, hebrew=self.hebrew)}"
        )

        if 0 < self.omer_day < 50:
            result = f"{result} {hebrew_number(self.omer_day, hebrew=self.hebrew)}"
            result = f"{result} {'בעומר' if self.hebrew else ' in the Omer'}"

        if self.holiday_description:
            result = f"{result} {self.holiday_description}"
>>>>>>> a11fde05
        return result

    def __repr__(self):
        """Return a representation of HDate for programmatic use."""
        return (
            f"HDate(gdate={self.gdate!r}, diaspora={self.diaspora}, "
            f"hebrew={self.hebrew})"
        )

    def __lt__(self, other):
        """Implement the less-than operator."""
        assert isinstance(other, HDate)
        return self.gdate < other.gdate

    def __le__(self, other):
        """Implement the less-than or equal operator."""
        return not other < self

    def __gt__(self, other):
        """Implement the greater-than operator."""
        return other < self

    def __ge__(self, other):
        """Implement the greater than or equal operator."""
        return not self < other

    @property
    def hdate(self):
        """Return the hebrew date."""
        if self._last_updated == "hdate":
            return self._hdate
        return conv.jdn_to_hdate(self._jdn)

    @hdate.setter
    def hdate(self, date):
        """Set the dates of the HDate object based on a given Hebrew date."""
        # Sanity checks
        if date is None and isinstance(self.gdate, datetime.date):
            # Calculate the value since gdate has been set
            date = self.hdate

        if not isinstance(date, HebrewDate):
            raise TypeError(f"date: {date} is not of type HebrewDate")
        if not 0 < date.day < 31:
<<<<<<< HEAD
            raise ValueError("day ({date.day}) legal values are 1-31")
=======
            raise ValueError(f"day ({date.day}) legal values are 1-31")
>>>>>>> a11fde05

        self._last_updated = "hdate"
        self._hdate = date

    @property
    def gdate(self):
        """Return the Gregorian date for the given Hebrew date object."""
        if self._last_updated == "gdate":
            return self._gdate
        return conv.jdn_to_gdate(self._jdn)

    @gdate.setter
    def gdate(self, date):
        """Set the Gregorian date for the given Hebrew date object."""
        self._last_updated = "gdate"
        self._gdate = date

    @property
    def _jdn(self):
        """Return the Julian date number for the given date."""
        if self._last_updated == "gdate":
            return conv.gdate_to_jdn(self.gdate)
        return conv.hdate_to_jdn(self.hdate)

    @property
    def hebrew_date(self):
        """Return the hebrew date string."""
<<<<<<< HEAD
        return "{} {} {}".format(
            hebrew_number(self.hdate.day, hebrew=self.hebrew),  # Day
            htables.MONTHS[self.hdate.month.value - 1][self.hebrew],  # Month
            hebrew_number(self.hdate.year, hebrew=self.hebrew),  # Year
=======
        return (
            f"{hebrew_number(self.hdate.day, hebrew=self.hebrew)} "  # Day
            f"{htables.MONTHS[self.hdate.month.value - 1][self.hebrew]} "  # Month
            f"{hebrew_number(self.hdate.year, hebrew=self.hebrew)}"  # Year
>>>>>>> a11fde05
        )

    @property
    def parasha(self):
        """Return the upcoming parasha."""
        return htables.PARASHAOT[self.get_reading()][self.hebrew]

    @property
    def holiday_description(self):
        """
        Return the holiday description.

        In case none exists will return None.
        """
        entry = self._holiday_entry()
        desc = entry.description
        return desc.hebrew.long if self.hebrew else desc.english

    @property
    def is_shabbat(self):
        """Return True if this date is Shabbat, specifically Saturday.

        Returns False on Friday because the HDate object has no notion of time.
        For more detailed nuance, use the Zmanim object.
        """
        return self.gdate.weekday() == 5

    @property
    def is_holiday(self):
        """Return True if this date is a holiday (any kind)."""
        return self.holiday_type != HolidayTypes.UNKNOWN

    @property
    def is_yom_tov(self):
        """Return True if this date is a Yom Tov."""
        return self.holiday_type == HolidayTypes.YOM_TOV

    @property
    def holiday_type(self):
        """Return the holiday type if exists."""
        entry = self._holiday_entry()
        return entry.type

    @property
    def holiday_name(self):
        """Return the holiday name which is good for programmatic use."""
        entry = self._holiday_entry()
        return entry.name

    def _holiday_entry(self):
        """Return the abstract holiday information from holidays table."""
        holidays_list = self.get_holidays_for_year()
        holidays_list = [
            holiday
            for holiday, holiday_hdate in holidays_list
            if holiday_hdate.hdate == self.hdate
        ]
        assert len(holidays_list) <= 1

        # If anything is left return it, otherwise return the "NULL" holiday
        return holidays_list[0] if holidays_list else htables.HOLIDAYS[0]

    def short_kislev(self):
        """Return whether this year has a short Kislev or not."""
        return self.year_size() in [353, 383]

    @property
    def dow(self):
        """Return Hebrew day of week Sunday = 1, Saturday = 7."""
        # datetime weekday maps Monday->0, Sunday->6; this remaps to Sunday->1.
        return self.gdate.weekday() + 2 if self.gdate.weekday() != 6 else 1

    def year_size(self):
        """Return the size of the given Hebrew year."""
        return conv.get_size_of_hebrew_year(self.hdate.year)

    def rosh_hashana_dow(self):
        """Return the Hebrew day of week for Rosh Hashana."""
        jdn = conv.hdate_to_jdn(HebrewDate(self.hdate.year, Months.TISHREI, 1))
        return (jdn + 1) % 7 + 1

    def pesach_dow(self):
        """Return the first day of week for Pesach."""
        jdn = conv.hdate_to_jdn(HebrewDate(self.hdate.year, Months.NISAN, 15))
        return (jdn + 1) % 7 + 1

    @property
    def omer_day(self):
        """Return the day of the Omer."""
        first_omer_day = HebrewDate(self.hdate.year, Months.NISAN, 16)
        omer_day = self._jdn - conv.hdate_to_jdn(first_omer_day) + 1
        if not 0 < omer_day < 50:
            return 0
        return omer_day

    @property
    def daf_yomi_repr(self):
        """Return a tuple of mesechta and daf."""
        days_since_start_cycle_11 = (self.gdate - htables.DAF_YOMI_CYCLE_11_START).days
        page_number = days_since_start_cycle_11 % (htables.DAF_YOMI_TOTAL_PAGES)
        for mesechta in htables.DAF_YOMI_MESECHTOS:
            if page_number >= mesechta.pages:
                page_number -= mesechta.pages
            else:
                break
        daf_number = page_number + 2
        return mesechta, daf_number

    @property
    def daf_yomi(self):
        """Return a string representation of the daf yomi."""
        mesechta, daf_number = self.daf_yomi_repr
        if self.hebrew:
            mesechta_name = mesechta.name.hebrew
        else:
            mesechta_name = mesechta.name.english
        daf = hebrew_number(daf_number, self.hebrew, short=True)
        return f"{mesechta_name} {daf}"

    @property
    def next_day(self):
        """Return the HDate for the next day."""
        return HDate(self.gdate + datetime.timedelta(1), self.diaspora, self.hebrew)

    @property
    def previous_day(self):
        """Return the HDate for the previous day."""
        return HDate(self.gdate + datetime.timedelta(-1), self.diaspora, self.hebrew)

    @property
    def upcoming_shabbat(self):
        """Return the HDate for either the upcoming or current Shabbat.

        If it is currently Shabbat, returns the HDate of the Saturday.
        """
        if self.is_shabbat:
            return self
        # If it's Sunday, fast forward to the next Shabbat.
        saturday = self.gdate + datetime.timedelta((12 - self.gdate.weekday()) % 7)
        return HDate(saturday, diaspora=self.diaspora, hebrew=self.hebrew)

    @property
    def upcoming_shabbat_or_yom_tov(self):
        """Return the HDate for the upcoming or current Shabbat or Yom Tov.

        If it is currently Shabbat, returns the HDate of the Saturday.
        If it is currently Yom Tov, returns the HDate of the first day
        (rather than "leil" Yom Tov). To access Leil Yom Tov, use
        upcoming_shabbat_or_yom_tov.previous_day.
        """
        if self.is_shabbat or self.is_yom_tov:
            return self

        if self.upcoming_yom_tov < self.upcoming_shabbat:
            return self.upcoming_yom_tov
        return self.upcoming_shabbat

    @property
    def first_day(self):
        """Return the first day of Yom Tov or Shabbat.

        This is useful for three-day holidays, for example: it will return the
        first in a string of Yom Tov + Shabbat.
        If this HDate is Shabbat followed by no Yom Tov, returns the Saturday.
        If this HDate is neither Yom Tov, nor Shabbat, this just returns
        itself.
        """
        day_iter = self
        while day_iter.previous_day.is_yom_tov or day_iter.previous_day.is_shabbat:
            day_iter = day_iter.previous_day
        return day_iter

    @property
    def last_day(self):
        """Return the last day of Yom Tov or Shabbat.

        This is useful for three-day holidays, for example: it will return the
        last in a string of Yom Tov + Shabbat.
        If this HDate is Shabbat followed by no Yom Tov, returns the Saturday.
        If this HDate is neither Yom Tov, nor Shabbat, this just returns
        itself.
        """
        day_iter = self
        while day_iter.next_day.is_yom_tov or day_iter.next_day.is_shabbat:
            day_iter = day_iter.next_day
        return day_iter

    def get_holidays_for_year(self, types=None):
        """Get all the actual holiday days for a given HDate's year.

        If specified, use the list of types to limit the holidays returned.
        """
        _LOGGER.debug("Looking up holidays of types %s", types)
        # Filter any non-related holidays depending on Israel/Diaspora only
        holidays_list = [
            holiday
            for holiday in htables.HOLIDAYS
            if (holiday.israel_diaspora == "")
            or (holiday.israel_diaspora == "ISRAEL" and not self.diaspora)
            or (holiday.israel_diaspora == "DIASPORA" and self.diaspora)
        ]

        if types:
            # Filter non-matching holiday types.
            holidays_list = [
                holiday for holiday in holidays_list if holiday.type in types
            ]

        # Filter any special cases defined by True/False functions
        holidays_list = [
            holiday
            for holiday in holidays_list
            if all(func(self) for func in holiday.date_functions_list)
        ]

        _LOGGER.debug(
            "Holidays after filters have been applied: %s",
            [holiday.name for holiday in holidays_list],
        )

        def holiday_dates_cross_product(holiday):
            """Given a (days, months) pair, compute the cross product.

            If days and/or months are singletons, they are converted to a list.
            """
            return product(
                *([x] if isinstance(x, (int, Months)) else x for x in holiday.date)
            )

        # Compute out every actual Hebrew date on which a holiday falls for
        # this year by exploding out the possible days for each holiday.
        holidays_list = [
            (
                holiday,
                HDate(
                    heb_date=HebrewDate(
                        self.hdate.year, date_instance[1], date_instance[0]
                    ),
                    diaspora=self.diaspora,
                    hebrew=self.hebrew,
                ),
            )
            for holiday in holidays_list
            for date_instance in holiday_dates_cross_product(holiday)
            if len(holiday.date) >= 2
        ]
        return holidays_list

    @property
    def upcoming_yom_tov(self):
        """Find the next upcoming yom tov (i.e. no-melacha holiday).

        If it is currently the day of yom tov (irrespective of zmanim), returns
        that yom tov.
        """
        if self.is_yom_tov:
            return self
        this_year = self.get_holidays_for_year([HolidayTypes.YOM_TOV])
        next_rosh_hashana = HDate(
            heb_date=HebrewDate(self.hdate.year + 1, Months.TISHREI, 1),
            diaspora=self.diaspora,
            hebrew=self.hebrew,
        )
        next_year = next_rosh_hashana.get_holidays_for_year([HolidayTypes.YOM_TOV])

        # Filter anything that's past.
        holidays_list = [
            holiday_hdate
            for _, holiday_hdate in chain(this_year, next_year)
            if holiday_hdate >= self
        ]

        holidays_list.sort(key=lambda h: h.gdate)

        return holidays_list[0]

    def get_reading(self):
        """Return number of hebrew parasha."""
        _year_type = (self.year_size() % 10) - 3
        year_type = (
            self.diaspora * 1000
            + self.rosh_hashana_dow() * 100
            + _year_type * 10
            + self.pesach_dow()
        )

        _LOGGER.debug("Year type: %d", year_type)

        # Number of days since rosh hashana
        rosh_hashana = HebrewDate(self.hdate.year, Months.TISHREI, 1)
        days = self._jdn - conv.hdate_to_jdn(rosh_hashana)
        # Number of weeks since rosh hashana
        weeks = (days + self.rosh_hashana_dow() - 1) // 7
        _LOGGER.debug("Since Rosh Hashana - Days: %d, Weeks %d", days, weeks)

        # If it's currently Simchat Torah, return VeZot Haberacha.
        if weeks == 3:
            if (
                days <= 22
                and self.diaspora
                and self.dow != 7
                or days <= 21
                and not self.diaspora
            ):
                return 54

        # Special case for Simchat Torah in diaspora.
        if weeks == 4 and days == 22 and self.diaspora:
            return 54

        # Return the indexes for the readings of the given year
        def unpack_readings(readings):
            return list(chain(*([x] if isinstance(x, int) else x for x in readings)))

        reading_for_year = htables.READINGS[year_type]
        readings = unpack_readings(reading_for_year)
        # Maybe recompute the year type based on the upcoming shabbat.
        # This avoids an edge case where today is before Rosh Hashana but
        # Shabbat is in a new year afterwards.
        if (
            weeks >= len(readings)
            and self.hdate.year < self.upcoming_shabbat.hdate.year
        ):
            return self.upcoming_shabbat.get_reading()
        return readings[weeks]


def hebrew_number(num, hebrew=True, short=False):
    """Return "Gimatria" number."""
    if not hebrew:
        return str(num)
    if not 0 <= num < 10000:
        raise ValueError(f"num must be between 0 to 9999, got:{num}")
    hstring = ""
    if num >= 1000:
        hstring += htables.DIGITS[0][num // 1000]
        hstring += "' "
        num = num % 1000
    while num >= 400:
        hstring += htables.DIGITS[2][4]
        num = num - 400
    if num >= 100:
        hstring += htables.DIGITS[2][num // 100]
        num = num % 100
    if num >= 10:
        if num in [15, 16]:
            num = num - 9
        hstring += htables.DIGITS[1][num // 10]
        num = num % 10
    if num > 0:
        hstring += htables.DIGITS[0][num]
    # possibly add the ' and " to hebrew numbers
    if not short:
        if len(hstring) < 2:
            hstring += "'"
        else:
            hstring = hstring[:-1] + '"' + hstring[-1]
    return hstring


def get_omer_string(omer):  # pylint: disable=too-many-branches
    """Return a string representing the count of the Omer."""
<<<<<<< HEAD
    # TODO: The following function should be simplified (see pylint)
=======
>>>>>>> a11fde05
    tens = ["", "עשרה", "עשרים", "שלושים", "ארבעים"]
    ones = [
        "",
        "אחד",
        "שנים",
        "שלושה",
        "ארבעה",
        "חמשה",
        "ששה",
        "שבעה",
        "שמונה",
        "תשעה",
    ]
    if not 0 < omer < 50:
        raise ValueError(f"Invalid Omer day: {omer}")
    ten = omer // 10
    one = omer % 10
    omer_string = "היום "
    if 10 < omer < 20:
        omer_string += ones[one] + " עשר"
    elif omer > 9:
        omer_string += ones[one]
        if one:
            omer_string += " ו"
    if omer > 2:
        if omer > 20 or omer in [10, 20]:
            omer_string += tens[ten]
        if omer < 11:
            omer_string += ones[one] + " ימים "
        else:
            omer_string += " יום "
    elif omer == 1:
        omer_string += "יום אחד "
    else:  # omer == 2
        omer_string += "שני ימים "
    if omer > 6:
        omer_string += "שהם "
        weeks = omer // 7
        days = omer % 7
        if weeks > 2:
            omer_string += ones[weeks] + " שבועות "
        elif weeks == 1:
            omer_string += "שבוע אחד "
        else:  # weeks == 2
            omer_string += "שני שבועות "
        if days:
            omer_string += "ו"
            if days > 2:
                omer_string += ones[days] + " ימים "
            elif days == 1:
                omer_string += "יום אחד "
            else:  # days == 2
                omer_string += "שני ימים "
    omer_string += "לעומר"
    return omer_string<|MERGE_RESOLUTION|>--- conflicted
+++ resolved
@@ -46,7 +46,6 @@
 
     def __str__(self):
         """Return a full Unicode representation of HDate."""
-<<<<<<< HEAD
         result = "{}{} {} {}{} {}".format(
             "יום " if self.hebrew else "",
             htables.DAYS[self.dow - 1][self.hebrew][0],
@@ -62,23 +61,6 @@
 
         if self.holiday_description:
             result += " " + self.holiday_description
-=======
-        result = (
-            f"{'יום ' if self.hebrew else ''}"
-            f"{htables.DAYS[self.dow - 1][self.hebrew][0]} "
-            f"{hebrew_number(self.hdate.day, hebrew=self.hebrew)} "
-            f"{'ב' if self.hebrew else ''}"
-            f"{htables.MONTHS[self.hdate.month.value - 1][self.hebrew]} "
-            f"{hebrew_number(self.hdate.year, hebrew=self.hebrew)}"
-        )
-
-        if 0 < self.omer_day < 50:
-            result = f"{result} {hebrew_number(self.omer_day, hebrew=self.hebrew)}"
-            result = f"{result} {'בעומר' if self.hebrew else ' in the Omer'}"
-
-        if self.holiday_description:
-            result = f"{result} {self.holiday_description}"
->>>>>>> a11fde05
         return result
 
     def __repr__(self):
@@ -123,11 +105,7 @@
         if not isinstance(date, HebrewDate):
             raise TypeError(f"date: {date} is not of type HebrewDate")
         if not 0 < date.day < 31:
-<<<<<<< HEAD
-            raise ValueError("day ({date.day}) legal values are 1-31")
-=======
             raise ValueError(f"day ({date.day}) legal values are 1-31")
->>>>>>> a11fde05
 
         self._last_updated = "hdate"
         self._hdate = date
@@ -155,17 +133,10 @@
     @property
     def hebrew_date(self):
         """Return the hebrew date string."""
-<<<<<<< HEAD
         return "{} {} {}".format(
             hebrew_number(self.hdate.day, hebrew=self.hebrew),  # Day
             htables.MONTHS[self.hdate.month.value - 1][self.hebrew],  # Month
             hebrew_number(self.hdate.year, hebrew=self.hebrew),  # Year
-=======
-        return (
-            f"{hebrew_number(self.hdate.day, hebrew=self.hebrew)} "  # Day
-            f"{htables.MONTHS[self.hdate.month.value - 1][self.hebrew]} "  # Month
-            f"{hebrew_number(self.hdate.year, hebrew=self.hebrew)}"  # Year
->>>>>>> a11fde05
         )
 
     @property
@@ -528,10 +499,7 @@
 
 def get_omer_string(omer):  # pylint: disable=too-many-branches
     """Return a string representing the count of the Omer."""
-<<<<<<< HEAD
     # TODO: The following function should be simplified (see pylint)
-=======
->>>>>>> a11fde05
     tens = ["", "עשרה", "עשרים", "שלושים", "ארבעים"]
     ones = [
         "",
