# general things to ignore
build/
dist/
*.egg-info/
*.egg
*.py[cod]
__pycache__/
venv

.coverage
htmlcov/

# due to using tox and pytest
.tox
.cache
.pytest_cache/
<<<<<<< HEAD

# sphinx
_static
_templates
_build
=======
.vscode/settings.json
>>>>>>> 106eb509
<|MERGE_RESOLUTION|>--- conflicted
+++ resolved
@@ -14,12 +14,8 @@
 .tox
 .cache
 .pytest_cache/
-<<<<<<< HEAD
 
 # sphinx
 _static
 _templates
-_build
-=======
-.vscode/settings.json
->>>>>>> 106eb509
+_build